import os
import json
from typing import List, Tuple, Dict, Any
from datasets import Dataset, load_dataset, concatenate_datasets

def get_bot_headers() -> Dict[str, str]:
    return {
        'Authorization': f"Bot {os.environ['DISCORD_TOKEN']}"
    }

def get_user_headers() -> Dict[str, str]:
    return {
        'authorization': os.environ['DISCORD_TOKEN']
    }

def load_config() -> Dict[str, Any]:
    with open('config.json', 'r') as f:
        config = json.load(f)
    
    # Override 'hf_dataset_name' if it exists in environment variables
    env_hf_dataset_name = os.getenv('HF_DATASET_NAME')
    if env_hf_dataset_name is not None:
        config['hf_dataset_name'] = env_hf_dataset_name

    print(f"Loaded config: {config}")

    return config
    
def parse_message(message: Dict[str, Any]) -> List[Tuple[str, str]]:
    # Assumes that message has the following format:
    # "<prompt>"
    # <image attachment>
    prompt = message["content"].split('"')[1].strip()
    image_urls = [attachment["url"] for attachment in message["attachments"]]
<<<<<<< HEAD

    return [(prompt, image_url) for image_url in image_urls]

def prepare_dataset(messages: List[Tuple[str, str]], config) -> Dataset:
    dataset = Dataset.from_dict({
        "caption": [prompt for prompt, _ in messages],
        "link": [image_url for _, image_url in messages]
    })

    current_dataset = load_dataset(config['hf_dataset_name'])
    merged_dataset = merge_datasets(current_dataset, dataset)

    return merged_dataset

def merge_datasets(old_dataset: Dataset, new_dataset: Dataset) -> Dataset:
    # Gather existing URLs from old_dataset using indices
    existing_image_urls = old_dataset['train']['link']

    print(f"Current rows: {len(existing_image_urls)}")

    # Filter new_dataset to only include rows that aren't in old_dataset
    filtered_new_dataset = new_dataset.filter(lambda example: example['link'] not in existing_image_urls)
    print(f"Rows to add: {filtered_new_dataset.num_rows}")
    
    # Concatenate the old and filtered new datasets
    merged_dataset = concatenate_datasets([old_dataset['train'], filtered_new_dataset])

    print(f"New rows: {merged_dataset.num_rows}")
    return merged_dataset

def upload_dataset(dataset: Dataset, config) -> None:
    dataset.push_to_hub(config['hf_dataset_name'], token=os.environ['HF_TOKEN'])


=======

    return [(prompt, image_url) for image_url in image_urls]

def prepare_dataset(messages: List[Tuple[str, str]], config) -> Dataset:
    dataset = Dataset.from_dict({
        "caption": [prompt for prompt, _ in messages],
        "link": [image_url for _, image_url in messages]
    })

    # load the current dataset from the hub if exists
    try:
        current_dataset = load_dataset(config['hf_dataset_name'])
    except:
        current_dataset = None


    merged_dataset = merge_datasets(current_dataset, dataset)

    return merged_dataset

def merge_datasets(old_dataset: Dataset, new_dataset: Dataset) -> Dataset:
    # Gather existing URLs from old_dataset using indices if it exists
    existing_image_urls = old_dataset['train']['link'] if old_dataset is not None else []

    print(f"Current rows: {len(existing_image_urls)}")

    # Filter new_dataset to only include rows that aren't in old_dataset
    filtered_new_dataset = new_dataset.filter(lambda example: example['link'] not in existing_image_urls)
    print(f"Rows to add: {filtered_new_dataset.num_rows}")
    
    # Concatenate the old and filtered new datasets
    if old_dataset is None:
        merged_dataset = filtered_new_dataset
    else:
        merged_dataset = concatenate_datasets([old_dataset['train'], filtered_new_dataset])

    print(f"New rows: {merged_dataset.num_rows}")
    return merged_dataset

def upload_dataset(dataset: Dataset, config) -> None:
    dataset.push_to_hub(config['hf_dataset_name'], token=os.environ['HF_TOKEN'])


>>>>>>> 04cde34d
    <|MERGE_RESOLUTION|>--- conflicted
+++ resolved
@@ -26,15 +26,16 @@
 
     return config
     
+
 def parse_message(message: Dict[str, Any]) -> List[Tuple[str, str]]:
     # Assumes that message has the following format:
     # "<prompt>"
     # <image attachment>
     prompt = message["content"].split('"')[1].strip()
     image_urls = [attachment["url"] for attachment in message["attachments"]]
-<<<<<<< HEAD
 
     return [(prompt, image_url) for image_url in image_urls]
+
 
 def prepare_dataset(messages: List[Tuple[str, str]], config) -> Dataset:
     dataset = Dataset.from_dict({
@@ -46,6 +47,7 @@
     merged_dataset = merge_datasets(current_dataset, dataset)
 
     return merged_dataset
+
 
 def merge_datasets(old_dataset: Dataset, new_dataset: Dataset) -> Dataset:
     # Gather existing URLs from old_dataset using indices
@@ -67,49 +69,4 @@
     dataset.push_to_hub(config['hf_dataset_name'], token=os.environ['HF_TOKEN'])
 
 
-=======
-
-    return [(prompt, image_url) for image_url in image_urls]
-
-def prepare_dataset(messages: List[Tuple[str, str]], config) -> Dataset:
-    dataset = Dataset.from_dict({
-        "caption": [prompt for prompt, _ in messages],
-        "link": [image_url for _, image_url in messages]
-    })
-
-    # load the current dataset from the hub if exists
-    try:
-        current_dataset = load_dataset(config['hf_dataset_name'])
-    except:
-        current_dataset = None
-
-
-    merged_dataset = merge_datasets(current_dataset, dataset)
-
-    return merged_dataset
-
-def merge_datasets(old_dataset: Dataset, new_dataset: Dataset) -> Dataset:
-    # Gather existing URLs from old_dataset using indices if it exists
-    existing_image_urls = old_dataset['train']['link'] if old_dataset is not None else []
-
-    print(f"Current rows: {len(existing_image_urls)}")
-
-    # Filter new_dataset to only include rows that aren't in old_dataset
-    filtered_new_dataset = new_dataset.filter(lambda example: example['link'] not in existing_image_urls)
-    print(f"Rows to add: {filtered_new_dataset.num_rows}")
-    
-    # Concatenate the old and filtered new datasets
-    if old_dataset is None:
-        merged_dataset = filtered_new_dataset
-    else:
-        merged_dataset = concatenate_datasets([old_dataset['train'], filtered_new_dataset])
-
-    print(f"New rows: {merged_dataset.num_rows}")
-    return merged_dataset
-
-def upload_dataset(dataset: Dataset, config) -> None:
-    dataset.push_to_hub(config['hf_dataset_name'], token=os.environ['HF_TOKEN'])
-
-
->>>>>>> 04cde34d
     