--- conflicted
+++ resolved
@@ -6,7 +6,6 @@
 
 from scraper import ScraperBot, ScraperBotConfig, HFDatasetScheme
 from helpers import starts_with_quotes, get_start_end_quotes
-
 
 
 def parse_fn(message: Dict[str, Any]) -> List[HFDatasetScheme]:
@@ -24,15 +23,7 @@
     """
     content = message["content"]
 
-<<<<<<< HEAD
-    # Find the index of the first quote in the content
-    first_quote_index = content.find('"')
-
-    # Find the index of the last quote in the content
-    last_quote_index = content.rfind('"')
-=======
     (first_quote_index, last_quote_index) = get_start_end_quotes(content)
->>>>>>> f40edae5
 
     # Extract the text between the first and last quotes to get the complete prompt
     prompt = content[first_quote_index + 1:last_quote_index].strip()
@@ -60,7 +51,6 @@
     return len(message["attachments"]) > 0 and starts_with_quotes(message["content"])
 
 
-
 if __name__ == "__main__":
     config_path = os.path.join(os.path.dirname(__file__), "config.json")
     config = ScraperBotConfig.from_json(config_path)
