import io
import os
import time
import json
import math
import pandas as pd
import numpy as np
from tqdm import tqdm
from dataclasses import dataclass
from typing import Callable, List, Dict, Any
from huggingface_hub import HfFileSystem, preupload_lfs_files, create_commit, CommitOperationCopy, CommitOperationDelete, CommitOperationAdd

import requests
from PIL import Image as PILImage
from datasets import Dataset, Image
from dataclasses import fields

# Load environment variables from .env file if they exist
# Mainly used for local development, github actions will set these variables on its own.
if os.path.exists('.env'):
    with open('.env') as f:
        for line in f:
            if line.strip():
                key, value = line.strip().split('=', 1)
                if value:
                    print(f"Setting {key} from .env file")
                    os.environ[key] = value
else:
    print(".env file not found, skipping.")


@dataclass
class ScraperBotConfig:
    """Bot configuration that changes how the bot behaves"""
    base_url: str
    channel_id: str
    limit: int
    max_chunk_size: int
    embed_images: bool
    hf_dataset_name: str

    @classmethod
    def from_json(cls, json_path: str):
        with open(json_path, 'r') as f:
            config_dict = json.load(f)
            return cls(**config_dict)


@dataclass(frozen=True)
class HFDatasetScheme:
    caption: str
    image: Image(decode=True)
    link: str
    message_id: str
    timestamp: str


def prepare_dataset(messages: List[HFDatasetScheme]) -> pd.DataFrame:
    return pd.DataFrame({
            "caption": [msg.caption for msg in messages],
            "image": [None for msg in messages],  # Initialize to None, will be filled in later
            "link": [msg.link for msg in messages],  # will maintain just because we use it to filter
            "message_id": [msg.message_id for msg in messages],
            "timestamp": [msg.timestamp for msg in messages]
    })


# Download images
def download_and_convert_images_for_dataframe(df: pd.DataFrame) -> dict:
    # Convert the DataFrame to a dictionary
    df_dict = df.to_dict('list')

    # Initialize dataset_dict with existing data
    dataset_dict = {key: df_dict[key][:] for key in df_dict.keys()}

    # Identify rows with NA in the 'image' column
    rows_to_download = [idx for idx, image in enumerate(df_dict['image']) if image is None]
    count_to_download = len(rows_to_download)
    print(f"Downloading {count_to_download} new images...")

    # Loop to download images
    for idx in tqdm(rows_to_download, desc="Downloading images", unit=" images"):
        image_url = df_dict['link'][idx]
        try:
            image = PILImage.open(requests.get(image_url, stream=True).raw).convert("RGB")
            dataset_dict['image'][idx] = image  # Replace the None value
        except Exception as e:
            print(f"Error downloading image at {image_url}: {e}")

    return dataset_dict


def merge_datasets(old_df: pd.DataFrame, new_df: pd.DataFrame) -> pd.DataFrame:
    # Gather existing URLs from old_df using indices if it exists
    existing_image_urls = old_df['link'].tolist() if old_df is not None else []

    print(f"Current rows: {len(existing_image_urls)}")

    # Filter new_df to only include rows that aren't in old_df
    filtered_new_df = new_df.loc[~new_df['link'].isin(existing_image_urls)]

    print(f"Rows to add: {filtered_new_df.shape[0]}")

    # Concatenate the old and filtered new dataframes
    merged_df = pd.concat([old_df, filtered_new_df]) if old_df is not None else filtered_new_df

    return merged_df


def get_latest_message_id(df: pd.DataFrame) -> str:
    try:
        max_message = df['message_id'].astype(np.int64).max()
        if math.isnan(max_message):
            return None
        return str(max_message)
    except Exception as e:
        print(e)
        return None


def get_bot_headers() -> Dict[str, str]:
    return {
        "Authorization": f"Bot {os.environ['DISCORD_TOKEN']}"
    }


def get_user_headers() -> Dict[str, str]:
    return {
        'authorization': os.environ['DISCORD_TOKEN']
    }


def get_image(link: str) -> bytes:
    image = PILImage.open(requests.get(link, stream=True).raw).convert("RGB")
    img_byte_arr = io.BytesIO()
    image.save(img_byte_arr, format='PNG')
    return {'bytes': img_byte_arr.getvalue(), 'path': None}


fs = HfFileSystem(token=os.environ['HF_TOKEN'])

<<<<<<< HEAD
schema = [f.name for f in fields(HFDatasetScheme)]

=======
>>>>>>> f40edae5

class ScraperBot:
    def __init__(self, config: ScraperBotConfig, condition_fn: Callable, parse_fn: Callable) -> None:
        """A bot that scrapes messages from a Discord channel and uploads them to the Hugging Face Hub.

        Parameters
        ----------
        config : ScraperBotConfig
            Configuration for the bot.
        condition_fn : Callable
            A function that receives a message with type Dict[str, Any] and returns a boolean.
        parse_fn : Callable
            A function that receives a message with type Dict[str, Any] and returns a parsed
            message with type List[HFDatasetScheme].
        """
        self.config = config
        self.base_url = config.base_url
        self.channel_id = config.channel_id
        self.limit = config.limit
        self.embed_images = config.embed_images
        self.hf_dataset_name = config.hf_dataset_name
        self.parse_fn = parse_fn
        self.condition_fn = condition_fn

<<<<<<< HEAD
=======
    @property
    def schema(self):
        schema = [f.name for f in fields(HFDatasetScheme)]
        if not self.embed_images:
            schema.remove("image")
        return schema

>>>>>>> f40edae5
    @property
    def url(self) -> str:
        return f'{self.base_url}/channels/{self.channel_id}/messages?limit={self.limit}'

    @property
    def headers(self) -> Dict[str, str]:
        if os.environ['IS_CI'] in 'true':
            return get_bot_headers()
        else:
            return get_user_headers()

    @property
    def fs_path(self) -> str:
        return f"datasets/{self.hf_dataset_name}/data"
<<<<<<< HEAD

    @property
    def repo_path(self) -> str:
        return "data"

    def _get_chunk_names(self) -> None:
        chunks = fs.glob(f"{self.fs_path}/**.parquet")
        return [chunk.replace(f"{self.fs_path}/", '') for chunk in chunks]

    def _update_chunk(self, df: pd.DataFrame, chunk_num: int) -> None:
        chunks = self._get_chunk_names()
        number_of_chunks = len(chunks)

        # Save the current chunk, this uploads to hf_hub
        with fs.open(f"{self.fs_path}/train-{chunk_num:05d}-of-{number_of_chunks + 1:05d}.parquet", "wb") as f:
=======

    @property
    def repo_path(self) -> str:
        return "data"

    def _get_chunk_names(self) -> None:
        chunks = fs.glob(f"{self.fs_path}/**.parquet")
        return [chunk.replace(f"{self.fs_path}/", '') for chunk in chunks]

    def _update_chunk(self, df: pd.DataFrame, chunk_num: int) -> None:
        chunks = self._get_chunk_names()

        if len(chunks) == 0:
            selected_chunk = f"train-{0:04d}-of-{1:04d}.parquet"
        else:
            # find the chunk that we want to update
            selected_chunk = None
            for chunk in chunks:
                key = int(chunk.split("-")[1])
                if key == chunk_num:
                    selected_chunk = chunk
                    break

        if selected_chunk is None:
            selected_chunk = f"train-{chunk_num:04d}-of-{len(chunks)+1:04d}.parquet"

        # Save the current chunk
        with fs.open(f"{self.fs_path}/{selected_chunk}", "wb") as f:
>>>>>>> f40edae5
            df.to_parquet(f)

    def _new_chunk(self, df: pd.DataFrame) -> None:
        # Rename all chunks to be of one number higher
        chunks = self._get_chunk_names()
        # re https://github.com/huggingface/huggingface_hub/issues/1733#issuecomment-1761942073,
        # a commit should not have more than 100 operations (so not more than 50 files should be renamed at once).
        # The issue is being timed out. testing shows that it should be fine for many rename operations.
        # hf_hub only has CommitOperationCopy and CommitOperationDelete,
        # but we can combine them into a CommitOperationRename
        new_chunk_count = len(chunks) + 1
        operations = []
        for chunk in chunks:
            key = int(chunk.split("-")[1])
            from_name = f"{self.repo_path}/{chunk}"
            to_name = f"{self.repo_path}/train-{key:04d}-of-{new_chunk_count:04d}.parquet"
            operations.append(CommitOperationCopy(from_name, to_name))
            operations.append(CommitOperationDelete(from_name))

        addition = CommitOperationAdd(
            path_in_repo=f"{self.repo_path}/train-{len(chunks):04d}-of-{new_chunk_count:04d}.parquet",
            path_or_fileobj=df.to_parquet()
        )
        preupload_lfs_files(repo_id=self.hf_dataset_name, repo_type='dataset', token=os.environ['HF_TOKEN'],  additions=[addition])
        operations.append(addition)

        create_commit(
            repo_id=self.hf_dataset_name,
            repo_type='dataset',
            commit_message="Rename chunks",
            token=os.environ['HF_TOKEN'],
            operations=operations,
        )
        # split into multiple commits. We can't split the copy and delete operations into separate commits

    def _load_dataset(self) -> (Dataset, int):
        chunks = self._get_chunk_names()
        if len(chunks) == 0:
            return (None, 0)
        # sort in descending order. The naming scheme is  train-<x>-of-<y>-<hash>.parquet
        chunks.sort(key=lambda x: int(x.split("-")[1]), reverse=True)
        df = pd.read_parquet(fs.open(f"{self.fs_path}/{chunks[0]}", "rb"))
        chunk_num = int(chunks[0].split("-")[1])

        # This is a temporary fix for the transition period between the old and new saving schemes
        # Search all chunks for the max message id
        # TODO: Remove this once we are sure that all datasets have a new chunk - that guarantees that the latest message id is in the last chunk
        latest_message_id = '0'
        for chunk in chunks:
            _df = pd.read_parquet(fs.open(f"{self.fs_path}/{chunk}", "rb"))
            _latest_message_id = get_latest_message_id(df)
            if _latest_message_id and _latest_message_id > latest_message_id:
                latest_message_id = _latest_message_id
                df = _df
                chunk_num = int(chunk.split("-")[1])

        return (df, chunk_num)

    def filter_messages(self, messages: List[HFDatasetScheme]) -> List[HFDatasetScheme]:
        # Iterate over the whole dataset and remove all messages that are already in the dataset
        chunks = self._get_chunk_names()
        if len(chunks) == 0:
            return messages

        for chunk in tqdm(chunks, desc="Filtering messages", unit=" chunks"):
            df = pd.read_parquet(fs.open(f"{self.fs_path}/{chunk}", "rb"))
            existing_message_ids = df['message_id'].tolist()
            messages = [msg for msg in messages if msg.message_id not in existing_message_ids]

        return messages

    def _get_messages(self, after_message_id: str) -> List[HFDatasetScheme]:
        all_messages = []
        before_message_id = None

<<<<<<< HEAD
        progress = tqdm(desc="Fetching messages", unit=" messages")
        total_messages = 0
        
=======
        progress = tqdm(desc="Fetched messages", unit=" messages")
        total_messages = 0

>>>>>>> f40edae5
        while True:
            url = self.url
            if before_message_id:
                url += f'&before={before_message_id}'
            if after_message_id:
                url += f'&after={after_message_id}'

            response = requests.get(url, headers=self.headers)

            if response.status_code == 200:
                messages = response.json()
                total_messages += len(messages)

                if not messages:
                    break

                parsed_messages = [self.parse_fn(msg) for msg in messages if self.condition_fn(msg)]
                parsed_messages = [msg for msg_list in parsed_messages for msg in msg_list]

                all_messages.extend(parsed_messages)

                # Update tqdm progress bar
                progress.update(len(parsed_messages))

                if messages[-1]['id'] == before_message_id:
                    break

                before_message_id = messages[-1]['id']
            elif response.status_code == 429:
                print("Rate limited. Sleeping for 5 seconds...")
                time.sleep(5)
            else:
                print(f"Failed to fetch messages. Response: {response.json()}")
                break

        # Close the tqdm progress bar
        progress.close()

        unique_objects = set()
        unique_list = []
        for obj in all_messages:
            if obj not in unique_objects:
                unique_objects.add(obj)
                unique_list.append(obj)
<<<<<<< HEAD

        unique_list.sort(key=lambda x: x.message_id)
        print(f"Found {len(unique_list)} valid samples out of {total_messages} messages.")

        return unique_list


    def scrape(self, fetch_all: bool=False, push_to_hub: bool=True) -> Dataset:
        schema = [f.name for f in fields(HFDatasetScheme)]

        # Drop images if we're not embedding them
        if not self.embed_images:
            schema.remove("image")

        print(f"Beginning scrape for {self.hf_dataset_name} with schema {schema}")

        # Load the current dataset without images initially, to figure out what we're working with
        current_dataset, chunk_count = self._load_dataset(with_images=False) #TODO: be able to return (None, 0) here
        after_message_id = get_latest_message_id(current_dataset) if not fetch_all else None # TODO: inside here return none if dataset is empty

        print(f"Current dataset has {current_dataset.shape[0] if current_dataset is not None else 0} rows and {chunk_count} chunks.")
        print(f"Last message ID: {after_message_id}.")

        messages = self._get_messages(after_message_id=after_message_id) # TODO: handle none here

        # Early return if no messages
        if not len(messages):
            print("No new messages found.")
            return
        
        # Filter messages
        filtered_messages = self.filter_messages(messages) # TODO figure out why this is needed -> `if fetch_all else messages`
        new_message_dataset = prepare_dataset(messages) # TODO: this will always have data

        print(f"New dataset has {len(new_message_dataset['link'])} rows and schema: {new_message_dataset.keys()}")

        if self.embed_images:
            print(f"Downloading and converting images...")
            # TODO 
            new_message_dataset = download_and_convert_images_for_dataframe(new_message_dataset)


        # TODO: Find chunk needed from current_dataset
        # TODO: Merge with message_dataset, creating new chunks as needed

        for index, row in tqdm(new_message_dataset.iterrows()):
            if len(current_dataset) >= self.config.max_chunk_size:
                self._update_chunk(chunk, chunk_num)
                time.sleep(5)  # Sleep for 5 seconds to avoid race conditions
                # Save the current chunk
                chunk = pd.DataFrame(columns=schema)
                chunk_num += 1
                self._new_chunk(chunk)

        time.sleep(5)  # Sleep for 5 seconds to avoid race conditions
        self._update_chunk(chunk, chunk_num)


        # if self.embed_images:
        #     print(f"Downloading and converting images...")
        #     dataset_dict = download_and_convert_images_for_dataframe(dataset_dict)

        #     # Convert to Hugging Face Dataset
        #     print(f"Converting to Hugging Face Dataset...")    
        #     ds = Dataset.from_dict(dataset_dict)


        # else:
        #     # Convert to Hugging Face Dataset
        #     print(f"Converting to Hugging Face Dataset...")    
        #     ds = Dataset.from_dict(dataset_dict)
            
        #     print("Dropping images...")
        #     ds = ds.remove_columns(["image"])      

        # # Push to the Hugging Face Hub
        # print(f"Pushing dataset to the Hugging Face Hub...")
        # print(ds)

        # if push_to_hub:
        #     ds.push_to_hub(self.hf_dataset_name, embed_external_files=self.embed_images, token=os.environ['HF_TOKEN'])

        # print(f"Successfully uploaded to the Hugging Face Hub at https://huggingface.co/datasets/{self.hf_dataset_name}")

        # return ds
=======
        unique_list.sort(key=lambda x: x.message_id)
        return unique_list

    def scrape(self, fetch_all: bool = False) -> Dataset:
        (chunk, chunk_num) = self._load_dataset()
        if chunk is None:
            print("No existing dataset found.")
            chunk = pd.DataFrame(columns=self.schema)
            chunk_num = 0
            after_message_id = None
        else:
            after_message_id = get_latest_message_id(chunk) if not fetch_all else None
        messages = self._get_messages(after_message_id=after_message_id)
        messages = self.filter_messages(messages) if fetch_all else messages
        messages = prepare_dataset(messages)

        if not len(messages):
            print("No new messages found.")
            return

        for index, row in tqdm(messages.iterrows()):
            if len(chunk) >= self.config.max_chunk_size:
                self._update_chunk(chunk, chunk_num)
                time.sleep(5)  # Sleep for 5 seconds to avoid race conditions
                # Save the current chunk
                chunk = pd.DataFrame(columns=self.schema)
                chunk_num += 1
                self._new_chunk(chunk)
                time.sleep(5)  # Sleep for 5 seconds to avoid race conditions

            try:
                if self.embed_images:
                    row['image'] = get_image(row['link'])
                chunk = pd.concat([chunk, pd.DataFrame([row])], ignore_index=True)
            except Exception as e:
                print(f"Error downloading image at {row['link']}: {e}")

        # time.sleep(5)  # Sleep for 5 seconds to avoid race conditions
        self._update_chunk(chunk, chunk_num)
>>>>>>> f40edae5
<|MERGE_RESOLUTION|>--- conflicted
+++ resolved
@@ -139,11 +139,6 @@
 
 fs = HfFileSystem(token=os.environ['HF_TOKEN'])
 
-<<<<<<< HEAD
-schema = [f.name for f in fields(HFDatasetScheme)]
-
-=======
->>>>>>> f40edae5
 
 class ScraperBot:
     def __init__(self, config: ScraperBotConfig, condition_fn: Callable, parse_fn: Callable) -> None:
@@ -168,8 +163,6 @@
         self.parse_fn = parse_fn
         self.condition_fn = condition_fn
 
-<<<<<<< HEAD
-=======
     @property
     def schema(self):
         schema = [f.name for f in fields(HFDatasetScheme)]
@@ -177,7 +170,6 @@
             schema.remove("image")
         return schema
 
->>>>>>> f40edae5
     @property
     def url(self) -> str:
         return f'{self.base_url}/channels/{self.channel_id}/messages?limit={self.limit}'
@@ -192,7 +184,6 @@
     @property
     def fs_path(self) -> str:
         return f"datasets/{self.hf_dataset_name}/data"
-<<<<<<< HEAD
 
     @property
     def repo_path(self) -> str:
@@ -204,25 +195,9 @@
 
     def _update_chunk(self, df: pd.DataFrame, chunk_num: int) -> None:
         chunks = self._get_chunk_names()
-        number_of_chunks = len(chunks)
-
-        # Save the current chunk, this uploads to hf_hub
-        with fs.open(f"{self.fs_path}/train-{chunk_num:05d}-of-{number_of_chunks + 1:05d}.parquet", "wb") as f:
-=======
-
-    @property
-    def repo_path(self) -> str:
-        return "data"
-
-    def _get_chunk_names(self) -> None:
-        chunks = fs.glob(f"{self.fs_path}/**.parquet")
-        return [chunk.replace(f"{self.fs_path}/", '') for chunk in chunks]
-
-    def _update_chunk(self, df: pd.DataFrame, chunk_num: int) -> None:
-        chunks = self._get_chunk_names()
 
         if len(chunks) == 0:
-            selected_chunk = f"train-{0:04d}-of-{1:04d}.parquet"
+            selected_chunk = f"train-{0:05d}-of-{1:05d}.parquet"
         else:
             # find the chunk that we want to update
             selected_chunk = None
@@ -233,11 +208,10 @@
                     break
 
         if selected_chunk is None:
-            selected_chunk = f"train-{chunk_num:04d}-of-{len(chunks)+1:04d}.parquet"
+            selected_chunk = f"train-{chunk_num:05d}-of-{len(chunks)+1:05d}.parquet"
 
         # Save the current chunk
         with fs.open(f"{self.fs_path}/{selected_chunk}", "wb") as f:
->>>>>>> f40edae5
             df.to_parquet(f)
 
     def _new_chunk(self, df: pd.DataFrame) -> None:
@@ -253,12 +227,12 @@
         for chunk in chunks:
             key = int(chunk.split("-")[1])
             from_name = f"{self.repo_path}/{chunk}"
-            to_name = f"{self.repo_path}/train-{key:04d}-of-{new_chunk_count:04d}.parquet"
+            to_name = f"{self.repo_path}/train-{key:05d}-of-{new_chunk_count:05d}.parquet"
             operations.append(CommitOperationCopy(from_name, to_name))
             operations.append(CommitOperationDelete(from_name))
 
         addition = CommitOperationAdd(
-            path_in_repo=f"{self.repo_path}/train-{len(chunks):04d}-of-{new_chunk_count:04d}.parquet",
+            path_in_repo=f"{self.repo_path}/train-{len(chunks):05d}-of-{new_chunk_count:05d}.parquet",
             path_or_fileobj=df.to_parquet()
         )
         preupload_lfs_files(repo_id=self.hf_dataset_name, repo_type='dataset', token=os.environ['HF_TOKEN'],  additions=[addition])
@@ -313,15 +287,9 @@
         all_messages = []
         before_message_id = None
 
-<<<<<<< HEAD
         progress = tqdm(desc="Fetching messages", unit=" messages")
         total_messages = 0
         
-=======
-        progress = tqdm(desc="Fetched messages", unit=" messages")
-        total_messages = 0
-
->>>>>>> f40edae5
         while True:
             url = self.url
             if before_message_id:
@@ -334,7 +302,7 @@
             if response.status_code == 200:
                 messages = response.json()
                 total_messages += len(messages)
-
+                
                 if not messages:
                     break
 
@@ -344,8 +312,8 @@
                 all_messages.extend(parsed_messages)
 
                 # Update tqdm progress bar
-                progress.update(len(parsed_messages))
-
+                progress.update(len(messages))
+                
                 if messages[-1]['id'] == before_message_id:
                     break
 
@@ -366,13 +334,11 @@
             if obj not in unique_objects:
                 unique_objects.add(obj)
                 unique_list.append(obj)
-<<<<<<< HEAD
 
         unique_list.sort(key=lambda x: x.message_id)
         print(f"Found {len(unique_list)} valid samples out of {total_messages} messages.")
 
         return unique_list
-
 
     def scrape(self, fetch_all: bool=False, push_to_hub: bool=True) -> Dataset:
         schema = [f.name for f in fields(HFDatasetScheme)]
@@ -415,13 +381,11 @@
         for index, row in tqdm(new_message_dataset.iterrows()):
             if len(current_dataset) >= self.config.max_chunk_size:
                 self._update_chunk(chunk, chunk_num)
-                time.sleep(5)  # Sleep for 5 seconds to avoid race conditions
                 # Save the current chunk
                 chunk = pd.DataFrame(columns=schema)
                 chunk_num += 1
                 self._new_chunk(chunk)
 
-        time.sleep(5)  # Sleep for 5 seconds to avoid race conditions
         self._update_chunk(chunk, chunk_num)
 
 
@@ -451,45 +415,4 @@
 
         # print(f"Successfully uploaded to the Hugging Face Hub at https://huggingface.co/datasets/{self.hf_dataset_name}")
 
-        # return ds
-=======
-        unique_list.sort(key=lambda x: x.message_id)
-        return unique_list
-
-    def scrape(self, fetch_all: bool = False) -> Dataset:
-        (chunk, chunk_num) = self._load_dataset()
-        if chunk is None:
-            print("No existing dataset found.")
-            chunk = pd.DataFrame(columns=self.schema)
-            chunk_num = 0
-            after_message_id = None
-        else:
-            after_message_id = get_latest_message_id(chunk) if not fetch_all else None
-        messages = self._get_messages(after_message_id=after_message_id)
-        messages = self.filter_messages(messages) if fetch_all else messages
-        messages = prepare_dataset(messages)
-
-        if not len(messages):
-            print("No new messages found.")
-            return
-
-        for index, row in tqdm(messages.iterrows()):
-            if len(chunk) >= self.config.max_chunk_size:
-                self._update_chunk(chunk, chunk_num)
-                time.sleep(5)  # Sleep for 5 seconds to avoid race conditions
-                # Save the current chunk
-                chunk = pd.DataFrame(columns=self.schema)
-                chunk_num += 1
-                self._new_chunk(chunk)
-                time.sleep(5)  # Sleep for 5 seconds to avoid race conditions
-
-            try:
-                if self.embed_images:
-                    row['image'] = get_image(row['link'])
-                chunk = pd.concat([chunk, pd.DataFrame([row])], ignore_index=True)
-            except Exception as e:
-                print(f"Error downloading image at {row['link']}: {e}")
-
-        # time.sleep(5)  # Sleep for 5 seconds to avoid race conditions
-        self._update_chunk(chunk, chunk_num)
->>>>>>> f40edae5
+        # return ds