import io
import os
import time
import json
import math
import pandas as pd
import numpy as np
from tqdm import tqdm
from dataclasses import dataclass
from typing import Callable, List, Dict, Any
from huggingface_hub import HfFileSystem, preupload_lfs_files, create_commit, CommitOperationCopy, CommitOperationDelete, CommitOperationAdd

import requests
from PIL import Image as PILImage
from datasets import Dataset, Image
from dataclasses import fields

# Load environment variables from .env file if they exist
# Mainly used for local development, github actions will set these variables on its own.
if os.path.exists('.env'):
    with open('.env') as f:
        for line in f:
            if line.strip():
                key, value = line.strip().split('=', 1)
                if value:
                    print(f"Setting {key} from .env file")
                    os.environ[key] = value
else:
    print(".env file not found, skipping.")


@dataclass
class ScraperBotConfig:
    """Bot configuration that changes how the bot behaves"""
    base_url: str
    channel_id: str
    limit: int
<<<<<<< HEAD
    max_chunk_size: int
=======
    embed_images: bool
>>>>>>> 637b3e1c
    hf_dataset_name: str

    @classmethod
    def from_json(cls, json_path: str):
        with open(json_path, 'r') as f:
            config_dict = json.load(f)
            return cls(**config_dict)


@dataclass(frozen=True)
class HFDatasetScheme:
    caption: str
    image: Image(decode=True)
    link: str
    message_id: str
    timestamp: str


def prepare_dataset(messages: List[HFDatasetScheme]) -> pd.DataFrame:
    return pd.DataFrame({
            "caption": [msg.caption for msg in messages],
            "image": [None for msg in messages],  # Initialize to None, will be filled in later
            "link": [msg.link for msg in messages],  # will maintain just because we use it to filter
            "message_id": [msg.message_id for msg in messages],
            "timestamp": [msg.timestamp for msg in messages]
    })


# Download images
def download_and_convert_images_for_dataframe(dataset_dict: dict) -> dict:
    # Identify rows with NA in the 'image' column
    rows_to_download = [idx for idx, image in enumerate(dataset_dict['image']) if image is None]
    count_to_download = len(rows_to_download)
    print(f"Downloading {count_to_download} new images...")

    # Loop to download images
    for idx in tqdm(rows_to_download, desc="Downloading images", unit=" images"):
        image_url = dataset_dict['link'][idx]
        try:
            image = PILImage.open(requests.get(image_url, stream=True).raw).convert("RGB")
            dataset_dict['image'][idx] = image  # Replace the None value
        except Exception as e:
            print(f"Error downloading image at {image_url}: {e}")

    return dataset_dict


def merge_datasets(old_df: pd.DataFrame, new_df: pd.DataFrame) -> pd.DataFrame:
    # Gather existing URLs from old_df using indices if it exists
    existing_image_urls = old_df['link'].tolist() if old_df is not None else []

    print(f"Current rows: {len(existing_image_urls)}")

    # Filter new_df to only include rows that aren't in old_df
    filtered_new_df = new_df.loc[~new_df['link'].isin(existing_image_urls)]

    print(f"Rows to add: {filtered_new_df.shape[0]}")

    # Concatenate the old and filtered new dataframes
    merged_df = pd.concat([old_df, filtered_new_df]) if old_df is not None else filtered_new_df

    return merged_df


def get_latest_message_id(df: pd.DataFrame) -> str:
    try:
        max_message = df['message_id'].astype(np.int64).max()
        if math.isnan(max_message):
            return None
        return str(max_message)
    except Exception as e:
        print(e)
        return None


def get_bot_headers() -> Dict[str, str]:
    return {
        "Authorization": f"Bot {os.environ['DISCORD_TOKEN']}"
    }


def get_user_headers() -> Dict[str, str]:
    return {
        'authorization': os.environ['DISCORD_TOKEN']
    }


def get_image(link: str) -> bytes:
    image = PILImage.open(requests.get(link, stream=True).raw).convert("RGB")
    img_byte_arr = io.BytesIO()
    image.save(img_byte_arr, format='PNG')
    return {'bytes': img_byte_arr.getvalue(), 'path': None}


fs = HfFileSystem(token=os.environ['HF_TOKEN'])

schema = [f.name for f in fields(HFDatasetScheme)]


class ScraperBot:
    def __init__(self, config: ScraperBotConfig, condition_fn: Callable, parse_fn: Callable) -> None:
        """A bot that scrapes messages from a Discord channel and uploads them to the Hugging Face Hub.

        Parameters
        ----------
        config : ScraperBotConfig
            Configuration for the bot.
        condition_fn : Callable
            A function that receives a message with type Dict[str, Any] and returns a boolean.
        parse_fn : Callable
            A function that receives a message with type Dict[str, Any] and returns a parsed
            message with type List[HFDatasetScheme].
        """
        self.config = config
        self.base_url = config.base_url
        self.channel_id = config.channel_id
        self.limit = config.limit
        self.embed_images = config.embed_images
        self.hf_dataset_name = config.hf_dataset_name
        self.parse_fn = parse_fn
        self.condition_fn = condition_fn

    @property
    def url(self) -> str:
        return f'{self.base_url}/channels/{self.channel_id}/messages?limit={self.limit}'

    @property
    def headers(self) -> Dict[str, str]:
        if os.environ['IS_CI'] in 'true':
            return get_bot_headers()
        else:
            return get_user_headers()

    @property
    def fs_path(self) -> str:
        return f"datasets/{self.hf_dataset_name}/data"

    @property
    def repo_path(self) -> str:
        return "data"

    def _get_chunk_names(self) -> None:
        chunks = fs.glob(f"{self.fs_path}/**.parquet")
        return [chunk.replace(f"{self.fs_path}/", '') for chunk in chunks]

    def _update_chunk(self, df: pd.DataFrame, chunk_num: int) -> None:
        chunks = self._get_chunk_names()
        number_of_chunks = len(chunks)

        # Save the current chunk
        with fs.open(f"{self.fs_path}/train-{chunk_num:04d}-of-{number_of_chunks + 1:04d}.parquet", "wb") as f:
            df.to_parquet(f)

    def _new_chunk(self, df: pd.DataFrame) -> None:
        # Rename all chunks to be of one number higher
        chunks = self._get_chunk_names()
        # re https://github.com/huggingface/huggingface_hub/issues/1733#issuecomment-1761942073,
        # a commit should not have more than 100 operations (so not more than 50 files should be renamed at once).
        # The issue is being timed out. testing shows that it should be fine for many rename operations.
        # hf_hub only has CommitOperationCopy and CommitOperationDelete,
        # but we can combine them into a CommitOperationRename
        new_chunk_count = len(chunks) + 1
        operations = []
        for chunk in chunks:
            key = int(chunk.split("-")[1])
            from_name = f"{self.repo_path}/{chunk}"
            to_name = f"{self.repo_path}/train-{key:04d}-of-{new_chunk_count:04d}.parquet"
            operations.append(CommitOperationCopy(from_name, to_name))
            operations.append(CommitOperationDelete(from_name))

        addition = CommitOperationAdd(
            path_in_repo=f"{self.repo_path}/train-{len(chunks):04d}-of-{new_chunk_count:04d}.parquet",
            path_or_fileobj=df.to_parquet()
        )
        preupload_lfs_files(repo_id=self.hf_dataset_name, repo_type='dataset', token=os.environ['HF_TOKEN'],  additions=[addition])
        operations.append(addition)

        create_commit(
            repo_id=self.hf_dataset_name,
            repo_type='dataset',
            commit_message="Rename chunks",
            token=os.environ['HF_TOKEN'],
            operations=operations,
        )
        # split into multiple commits. We can't split the copy and delete operations into separate commits

    def _load_dataset(self) -> (Dataset, int):
        chunks = self._get_chunk_names()
        if len(chunks) == 0:
            return (None, 0)
        # sort in descending order. The naming scheme is  train-<x>-of-<y>-<hash>.parquet
        chunks.sort(key=lambda x: int(x.split("-")[1]), reverse=True)
        df = pd.read_parquet(fs.open(f"{self.fs_path}/{chunks[0]}", "rb"))
        chunk_num = int(chunks[0].split("-")[1])

        # This is a temporary fix for the transition period between the old and new saving schemes
        # Search all chunks for the max message id
        # TODO: Remove this once we are sure that all datasets have a new chunk - that guarantees that the latest message id is in the last chunk
        latest_message_id = '0'
        for chunk in chunks:
            _df = pd.read_parquet(fs.open(f"{self.fs_path}/{chunk}", "rb"))
            _latest_message_id = get_latest_message_id(df)
            if _latest_message_id and _latest_message_id > latest_message_id:
                latest_message_id = _latest_message_id
                df = _df
                chunk_num = int(chunk.split("-")[1])

        return (df, chunk_num)

    def filter_messages(self, messages: List[HFDatasetScheme]) -> List[HFDatasetScheme]:
        # Iterate over the whole dataset and remove all messages that are already in the dataset
        chunks = self._get_chunk_names()
        if len(chunks) == 0:
            return messages

        for chunk in tqdm(chunks, desc="Filtering messages", unit=" chunks"):
            df = pd.read_parquet(fs.open(f"{self.fs_path}/{chunk}", "rb"))
            existing_message_ids = df['message_id'].tolist()
            messages = [msg for msg in messages if msg.message_id not in existing_message_ids]

        return messages

    def _get_messages(self, after_message_id: str) -> List[HFDatasetScheme]:
        all_messages = []
        before_message_id = None
<<<<<<< HEAD

        progress = tqdm(desc="Fetched messages", unit=" messages")

=======
        
        progress = tqdm(desc="Fetching messages", unit=" messages")
        total_messages = 0
>>>>>>> 637b3e1c
        while True:
            url = self.url
            if before_message_id:
                url += f'&before={before_message_id}'
            if after_message_id:
                url += f'&after={after_message_id}'

            response = requests.get(url, headers=self.headers)

            if response.status_code == 200:
                messages = response.json()
<<<<<<< HEAD

=======
                total_messages += len(messages)
                
>>>>>>> 637b3e1c
                if not messages:
                    break

                parsed_messages = [self.parse_fn(msg) for msg in messages if self.condition_fn(msg)]
                parsed_messages = [msg for msg_list in parsed_messages for msg in msg_list]

                all_messages.extend(parsed_messages)

                # Update tqdm progress bar
<<<<<<< HEAD
                progress.update(len(parsed_messages))

=======
                progress.update(len(messages))
                
>>>>>>> 637b3e1c
                if messages[-1]['id'] == before_message_id:
                    break

                before_message_id = messages[-1]['id']
            elif response.status_code == 429:
                print("Rate limited. Sleeping for 5 seconds...")
                time.sleep(5)
            else:
                print(f"Failed to fetch messages. Response: {response.json()}")
                break

        # Close the tqdm progress bar
        progress.close()

        unique_objects = set()
        unique_list = []
        for obj in all_messages:
            if obj not in unique_objects:
                unique_objects.add(obj)
                unique_list.append(obj)
<<<<<<< HEAD
        unique_list.sort(key=lambda x: x.message_id)
        return unique_list

    def scrape(self, fetch_all: bool = False, download_images: bool = True) -> Dataset:
        (chunk, chunk_num) = self._load_dataset()
        if chunk is None:
            print("No existing dataset found.")
            chunk = pd.DataFrame(columns=schema)
            after_message_id = None
        else:
            after_message_id = get_latest_message_id(chunk) if not fetch_all else None
        messages = self._get_messages(after_message_id=after_message_id)
        messages = self.filter_messages(messages) if fetch_all else messages
        messages = prepare_dataset(messages)

        if not len(messages):
            print("No new messages found.")
            return

        for index, row in tqdm(messages.iterrows()):
            if len(chunk) >= self.config.max_chunk_size:
                self._update_chunk(chunk, chunk_num)
                time.sleep(5)  # Sleep for 5 seconds to avoid race conditions
                # Save the current chunk
                chunk = pd.DataFrame(columns=schema)
                chunk_num += 1
                self._new_chunk(chunk)

            try:
                if download_images:
                    row['image'] = get_image(row['link'])
                chunk = pd.concat([chunk, pd.DataFrame([row])], ignore_index=True)
            except Exception as e:
                print(f"Error downloading image at {row['link']}: {e}")

        time.sleep(5)  # Sleep for 5 seconds to avoid race conditions
        self._update_chunk(chunk, chunk_num)
=======

        print(f"Found {len(unique_list)} valid samples out of {total_messages} messages.")

        return unique_list


    def scrape(self, fetch_all: bool=False, push_to_hub: bool=True) -> Dataset:
        schema = [f.name for f in fields(HFDatasetScheme)]

        # Drop images if we're not embedding them
        if not self.embed_images:
            schema.remove("image")

        print(f"Beginning scrape for {self.hf_dataset_name} with schema {schema}")

        try:
            current_dataset = load_dataset(self.hf_dataset_name)['train'].to_pandas()[schema]
            after_message_id = get_latest_message_id(current_dataset) if not fetch_all else None
            print(f"Current dataset has {current_dataset.shape[0]} rows. Last message ID: {after_message_id}.")
        except Exception as e:
            current_dataset = None
            after_message_id = None
            print(f"No existing dataset found. {e}")
    
        messages = self._get_messages(after_message_id=after_message_id)

        new_dataset = prepare_dataset(messages)

        # Merge the new datafrane with the existing dataframe
        if current_dataset is not None:
            df = merge_datasets(current_dataset, new_dataset)
            if df.shape[0] == current_dataset.shape[0]:
                print("No new rows. Exiting...")
                return
        else:
            df = new_dataset

        # Transform df_dict so that each key maps to a list of values
        dataset_dict = df.to_dict('list')

        # Get the new dataset size
        print(f"New dataset has {len(dataset_dict['link'])} rows and schema: {dataset_dict.keys()}")

        if self.embed_images:
            print(f"Downloading and converting images...")
            dataset_dict = download_and_convert_images_for_dataframe(dataset_dict)

            # Convert to Hugging Face Dataset
            print(f"Converting to Hugging Face Dataset...")    
            ds = Dataset.from_dict(dataset_dict)

            print("Embedding images...")
            ds = ds.cast_column("image", Image(decode=True))
        else:
            # Convert to Hugging Face Dataset
            print(f"Converting to Hugging Face Dataset...")    
            ds = Dataset.from_dict(dataset_dict)
            
            print("Dropping images...")
            ds = ds.remove_columns(["image"])

        

        # Push to the Hugging Face Hub
        print(f"Pushing dataset to the Hugging Face Hub...")
        print(ds)

        if push_to_hub:
            ds.push_to_hub(self.hf_dataset_name, embed_external_files=self.embed_images, token=os.environ['HF_TOKEN'])

        print(f"Successfully uploaded to the Hugging Face Hub at https://huggingface.co/datasets/{self.hf_dataset_name}")

        return ds
>>>>>>> 637b3e1c
<|MERGE_RESOLUTION|>--- conflicted
+++ resolved
@@ -35,11 +35,8 @@
     base_url: str
     channel_id: str
     limit: int
-<<<<<<< HEAD
     max_chunk_size: int
-=======
     embed_images: bool
->>>>>>> 637b3e1c
     hf_dataset_name: str
 
     @classmethod
@@ -189,8 +186,8 @@
         chunks = self._get_chunk_names()
         number_of_chunks = len(chunks)
 
-        # Save the current chunk
-        with fs.open(f"{self.fs_path}/train-{chunk_num:04d}-of-{number_of_chunks + 1:04d}.parquet", "wb") as f:
+        # Save the current chunk, this uploads to hf_hub
+        with fs.open(f"{self.fs_path}/train-{chunk_num:05d}-of-{number_of_chunks + 1:05d}.parquet", "wb") as f:
             df.to_parquet(f)
 
     def _new_chunk(self, df: pd.DataFrame) -> None:
@@ -265,15 +262,10 @@
     def _get_messages(self, after_message_id: str) -> List[HFDatasetScheme]:
         all_messages = []
         before_message_id = None
-<<<<<<< HEAD
-
-        progress = tqdm(desc="Fetched messages", unit=" messages")
-
-=======
-        
+
         progress = tqdm(desc="Fetching messages", unit=" messages")
         total_messages = 0
->>>>>>> 637b3e1c
+        
         while True:
             url = self.url
             if before_message_id:
@@ -285,12 +277,8 @@
 
             if response.status_code == 200:
                 messages = response.json()
-<<<<<<< HEAD
-
-=======
                 total_messages += len(messages)
                 
->>>>>>> 637b3e1c
                 if not messages:
                     break
 
@@ -300,13 +288,8 @@
                 all_messages.extend(parsed_messages)
 
                 # Update tqdm progress bar
-<<<<<<< HEAD
-                progress.update(len(parsed_messages))
-
-=======
                 progress.update(len(messages))
                 
->>>>>>> 637b3e1c
                 if messages[-1]['id'] == before_message_id:
                     break
 
@@ -327,28 +310,53 @@
             if obj not in unique_objects:
                 unique_objects.add(obj)
                 unique_list.append(obj)
-<<<<<<< HEAD
+
         unique_list.sort(key=lambda x: x.message_id)
+        print(f"Found {len(unique_list)} valid samples out of {total_messages} messages.")
+
         return unique_list
 
-    def scrape(self, fetch_all: bool = False, download_images: bool = True) -> Dataset:
-        (chunk, chunk_num) = self._load_dataset()
-        if chunk is None:
-            print("No existing dataset found.")
-            chunk = pd.DataFrame(columns=schema)
-            after_message_id = None
-        else:
-            after_message_id = get_latest_message_id(chunk) if not fetch_all else None
-        messages = self._get_messages(after_message_id=after_message_id)
-        messages = self.filter_messages(messages) if fetch_all else messages
-        messages = prepare_dataset(messages)
-
+
+    def scrape(self, fetch_all: bool=False, push_to_hub: bool=True) -> Dataset:
+        schema = [f.name for f in fields(HFDatasetScheme)]
+
+        # Drop images if we're not embedding them
+        if not self.embed_images:
+            schema.remove("image")
+
+        print(f"Beginning scrape for {self.hf_dataset_name} with schema {schema}")
+
+        # Load the current dataset without images initially, to figure out what we're working with
+        current_dataset, chunk_count = self._load_dataset(with_images=False) #TODO: be able to return (None, 0) here
+        after_message_id = get_latest_message_id(current_dataset) if not fetch_all else None # TODO: inside here return none if dataset is empty
+
+        print(f"Current dataset has {current_dataset.shape[0] if current_dataset is not None else 0} rows and {chunk_count} chunks.")
+        print(f"Last message ID: {after_message_id}.")
+
+        messages = self._get_messages(after_message_id=after_message_id) # TODO: handle none here
+
+        # Early return if no messages
         if not len(messages):
             print("No new messages found.")
             return
-
-        for index, row in tqdm(messages.iterrows()):
-            if len(chunk) >= self.config.max_chunk_size:
+        
+        # Filter messages
+        filtered_messages = self.filter_messages(messages) # TODO figure out why this is needed -> `if fetch_all else messages`
+        new_message_dataset = prepare_dataset(messages) # TODO: this will always have data
+
+        print(f"New dataset has {len(new_message_dataset['link'])} rows and schema: {new_message_dataset.keys()}")
+
+        if self.embed_images:
+            print(f"Downloading and converting images...")
+            # TODO 
+            new_message_dataset = download_and_convert_images_for_dataframe(new_message_dataset)
+
+
+        # TODO: Find chunk needed from current_dataset
+        # TODO: Merge with message_dataset, creating new chunks as needed
+
+        for index, row in tqdm(new_message_dataset.iterrows()):
+            if len(current_dataset) >= self.config.max_chunk_size:
                 self._update_chunk(chunk, chunk_num)
                 time.sleep(5)  # Sleep for 5 seconds to avoid race conditions
                 # Save the current chunk
@@ -356,87 +364,34 @@
                 chunk_num += 1
                 self._new_chunk(chunk)
 
-            try:
-                if download_images:
-                    row['image'] = get_image(row['link'])
-                chunk = pd.concat([chunk, pd.DataFrame([row])], ignore_index=True)
-            except Exception as e:
-                print(f"Error downloading image at {row['link']}: {e}")
-
         time.sleep(5)  # Sleep for 5 seconds to avoid race conditions
         self._update_chunk(chunk, chunk_num)
-=======
-
-        print(f"Found {len(unique_list)} valid samples out of {total_messages} messages.")
-
-        return unique_list
-
-
-    def scrape(self, fetch_all: bool=False, push_to_hub: bool=True) -> Dataset:
-        schema = [f.name for f in fields(HFDatasetScheme)]
-
-        # Drop images if we're not embedding them
-        if not self.embed_images:
-            schema.remove("image")
-
-        print(f"Beginning scrape for {self.hf_dataset_name} with schema {schema}")
-
-        try:
-            current_dataset = load_dataset(self.hf_dataset_name)['train'].to_pandas()[schema]
-            after_message_id = get_latest_message_id(current_dataset) if not fetch_all else None
-            print(f"Current dataset has {current_dataset.shape[0]} rows. Last message ID: {after_message_id}.")
-        except Exception as e:
-            current_dataset = None
-            after_message_id = None
-            print(f"No existing dataset found. {e}")
-    
-        messages = self._get_messages(after_message_id=after_message_id)
-
-        new_dataset = prepare_dataset(messages)
-
-        # Merge the new datafrane with the existing dataframe
-        if current_dataset is not None:
-            df = merge_datasets(current_dataset, new_dataset)
-            if df.shape[0] == current_dataset.shape[0]:
-                print("No new rows. Exiting...")
-                return
-        else:
-            df = new_dataset
-
-        # Transform df_dict so that each key maps to a list of values
-        dataset_dict = df.to_dict('list')
-
-        # Get the new dataset size
-        print(f"New dataset has {len(dataset_dict['link'])} rows and schema: {dataset_dict.keys()}")
-
-        if self.embed_images:
-            print(f"Downloading and converting images...")
-            dataset_dict = download_and_convert_images_for_dataframe(dataset_dict)
-
-            # Convert to Hugging Face Dataset
-            print(f"Converting to Hugging Face Dataset...")    
-            ds = Dataset.from_dict(dataset_dict)
-
-            print("Embedding images...")
-            ds = ds.cast_column("image", Image(decode=True))
-        else:
-            # Convert to Hugging Face Dataset
-            print(f"Converting to Hugging Face Dataset...")    
-            ds = Dataset.from_dict(dataset_dict)
+
+
+        # if self.embed_images:
+        #     print(f"Downloading and converting images...")
+        #     dataset_dict = download_and_convert_images_for_dataframe(dataset_dict)
+
+        #     # Convert to Hugging Face Dataset
+        #     print(f"Converting to Hugging Face Dataset...")    
+        #     ds = Dataset.from_dict(dataset_dict)
+
+
+        # else:
+        #     # Convert to Hugging Face Dataset
+        #     print(f"Converting to Hugging Face Dataset...")    
+        #     ds = Dataset.from_dict(dataset_dict)
             
-            print("Dropping images...")
-            ds = ds.remove_columns(["image"])
-
-        
-
-        # Push to the Hugging Face Hub
-        print(f"Pushing dataset to the Hugging Face Hub...")
-        print(ds)
-
-        if push_to_hub:
-            ds.push_to_hub(self.hf_dataset_name, embed_external_files=self.embed_images, token=os.environ['HF_TOKEN'])
-
-        print(f"Successfully uploaded to the Hugging Face Hub at https://huggingface.co/datasets/{self.hf_dataset_name}")
-
-        return ds
->>>>>>> 637b3e1c
+        #     print("Dropping images...")
+        #     ds = ds.remove_columns(["image"])      
+
+        # # Push to the Hugging Face Hub
+        # print(f"Pushing dataset to the Hugging Face Hub...")
+        # print(ds)
+
+        # if push_to_hub:
+        #     ds.push_to_hub(self.hf_dataset_name, embed_external_files=self.embed_images, token=os.environ['HF_TOKEN'])
+
+        # print(f"Successfully uploaded to the Hugging Face Hub at https://huggingface.co/datasets/{self.hf_dataset_name}")
+
+        # return ds